// Package filecopy provides a high-performance file copying service with persistent caching.
// It creates temporary copies of files that can be reused across application restarts,
// significantly reducing I/O overhead for large files.
//
// Key features:
//   - Instance-based isolation: Different instance IDs maintain separate cache namespaces
//   - Persistent caching: Temporary files survive application restarts
//   - Automatic cleanup: Removes orphaned files and manages cache lifecycle
//   - Thread-safe operations: Concurrent access is fully supported
//   - Version management: Only keeps the latest version of each cached file
package filecopy

import (
	"context"
	"fmt"
	"io"
	"os"
	"path/filepath"
	"sort"
	"strings"
	"sync"
	"sync/atomic"
	"time"

	"github.com/cespare/xxhash"
	"github.com/rs/zerolog/log"
)

// Configuration constants for cache management and behavior tuning.
const (
	// CleanupInterval defines how often to run unified cleanup (1 minute).
	// First run is delayed by CleanupInterval after manager initialization.
	CleanupInterval = 1 * time.Minute

	// OrphanFileCleanupThreshold defines when orphaned files should be cleaned up (10 minutes).
	OrphanFileCleanupThreshold = 10 * time.Minute

	// MaxCacheEntries defines the maximum number of files to keep in the cache to prevent memory leaks.
	MaxCacheEntries = 10000 // Reasonable limit for most use cases

	// RecentFileProtectionWindow prevents deletion of recently modified/accessed files.
	RecentFileProtectionWindow = 2 * CleanupInterval

	// DedupSkipWindow skips version deduplication for very recent files during periodic cleanup.
	DedupSkipWindow = CleanupInterval

	// PathHashHexLen limits path-hash length in filenames (increase to lower collision risk).
	PathHashHexLen = 12

	// DataHashHexLen limits data-hash length in filenames.
	DataHashHexLen = 16

	// MaxBaseNameLen limits base filename length in temp file naming.
	MaxBaseNameLen = 100
)

// Version detection policy for generating data hash in file naming and cache keys.
type VersionDetectionMode int

const (
	// VersionDetectContentHash computes data hash from entire file content (strong consistency).
	VersionDetectContentHash VersionDetectionMode = iota
	// VersionDetectSizeModTime computes data hash from size+modtime only (faster, weaker consistency).
	VersionDetectSizeModTime
)

// VersionDetection controls how data hash is computed. Adjust as needed.
const VersionDetection = VersionDetectContentHash

// Manager instances per instanceID for proper isolation.
var (
	managers   = make(map[string]*FileCopyManager)
	managersMu sync.RWMutex
)

// FileCopyManager manages temporary file copies with persistent caching capabilities.
// It provides thread-safe operations for creating, accessing, and cleaning up temporary files.
type FileCopyManager struct {
<<<<<<< HEAD
	instanceID   string             // Instance identifier for this manager
	tempDir      string             // Base directory for storing temporary files
	fileIndex    sync.Map           // File index: key -> *FileIndexEntry (thread-safe)
	lastAccess   time.Time          // Last access time for TTL cleanup
	startTime    time.Time          // Manager initialization time
	deletionChan chan string        // Async deletion channel for this instance
	ctx          context.Context    // Context for goroutine lifecycle management
	cancel       context.CancelFunc // Cancel function for graceful shutdown
	wg           sync.WaitGroup     // WaitGroup for goroutine synchronization
	cacheSize    int64              // Current number of cached entries (atomic)
	copyLocks    sync.Map           // Per-cacheKey mutexes to avoid duplicate copies
=======
	instanceID string             // Instance identifier for this manager
	tempDir    string             // Base directory for storing temporary files
	fileIndex  sync.Map           // File index: key -> *FileIndexEntry (thread-safe)
	lastAccess time.Time          // Last access time for TTL cleanup
	startTime  time.Time          // Manager initialization time
	ctx        context.Context    // Context for goroutine lifecycle management
	cancel     context.CancelFunc // Cancel function for graceful shutdown
	wg         sync.WaitGroup     // WaitGroup for goroutine synchronization
	cacheSize  int64              // Current number of cached entries (atomic)
	pathLocks  sync.Map           // Per-original-path locks to prevent duplicate concurrent copies
>>>>>>> a7162bca
}

// FileIndexEntry represents an indexed temporary file with comprehensive metadata.
// It provides O(1) lookup and intelligent file lifecycle management.
// Thread-safe for concurrent access through atomic operations and mutex protection.
type FileIndexEntry struct {
	mu           sync.RWMutex // Protects concurrent access to mutable fields
	TempPath     string       // Path to the temporary file copy (immutable after creation)
	OriginalPath string       // Original source file path (protected by mu)
	Size         int64        // Size of the original file in bytes (immutable after creation)
	ModTime      time.Time    // Modification time of the original file (immutable after creation)
	lastAccess   int64        // Unix timestamp of most recent access (atomic)
	PathHash     string       // Path hash for collision detection (immutable after creation)
	DataHash     string       // Content hash for file integrity verification (immutable after creation)
	BaseName     string       // Base name for multi-version cleanup (immutable after creation)
	Extension    string       // File extension (normalized, without leading dot) (immutable after creation)
}

// GetLastAccess returns the last access time in a thread-safe manner
func (e *FileIndexEntry) GetLastAccess() time.Time {
	return time.Unix(0, atomic.LoadInt64(&e.lastAccess))
}

// SetLastAccess updates the last access time atomically
func (e *FileIndexEntry) SetLastAccess(t time.Time) {
	atomic.StoreInt64(&e.lastAccess, t.UnixNano())
}

// GetOriginalPath returns the original path in a thread-safe manner
func (e *FileIndexEntry) GetOriginalPath() string {
	e.mu.RLock()
	defer e.mu.RUnlock()
	return e.OriginalPath
}

// SetOriginalPath updates the original path in a thread-safe manner
func (e *FileIndexEntry) SetOriginalPath(path string) {
	e.mu.Lock()
	defer e.mu.Unlock()
	e.OriginalPath = path
}

// indexCandidate represents a candidate file during index building with timestamp information
type indexCandidate struct {
	filePath  string      // Full path to the temporary file
	baseName  string      // Base name extracted from filename
	ext       string      // File extension extracted from filename
	hash      string      // Hash extracted from filename
	timestamp int64       // Timestamp extracted from filename
	fileInfo  os.FileInfo // File metadata
}

// Utility functions for code consolidation

// extractFileExtension extracts and normalizes file extension (without dot)
func extractFileExtension(filePath string) string {
	ext := strings.TrimPrefix(filepath.Ext(filePath), ".")
	if ext == "" {
		return "bin"
	}
	return ext
}

// parseHashComponents splits combined hash into pathHash and dataHash
func parseHashComponents(combinedHash string) (pathHash, dataHash string) {
	parts := strings.Split(combinedHash, "_")
	if len(parts) >= 2 {
		return parts[0], parts[1]
	}
	if len(parts) == 1 {
		return parts[0], ""
	}
	return "", ""
}

// declaredExtFromName extracts the declared extension (without dot) from a temp filename
// using the naming convention: instanceID_+baseName_+ext_+pathHash_+dataHash.ext
// Returns ext and true on success; otherwise false.
func declaredExtFromName(fileName string) (string, bool) {
	parts := strings.Split(fileName, "_+")
	if len(parts) < 5 {
		return "", false
	}
	// ext is the third from the end
	return parts[len(parts)-3], true
}

// toIndexEntry converts the candidate to a FileIndexEntry
func (c *indexCandidate) toIndexEntry() *FileIndexEntry {
	// Use utility function to parse hash components
	pathHash, dataHash := parseHashComponents(c.hash)

	return &FileIndexEntry{
		TempPath:     c.filePath,
		OriginalPath: "", // Will be set when matched during GetTempCopy
		Size:         c.fileInfo.Size(),
		ModTime:      c.fileInfo.ModTime(),
		lastAccess:   time.Now().UnixNano(), // Use atomic field
		PathHash:     pathHash,
		DataHash:     dataHash,
		BaseName:     c.baseName,
		Extension:    c.ext, // normalized without dot
	}
}

// parseFileCandidate parses a filename and creates an indexCandidate if valid
// New format: instanceID_+baseName_+ext_+pathHash_+dataHash.ext
func (fm *FileCopyManager) parseFileCandidate(fileName, filePath string) *indexCandidate {
	// Get file info for metadata
	info, err := os.Stat(filePath)
	if err != nil {
		return nil
	}

	// Parse filename pattern using "_+" separator, but allow baseName to contain the token.
	// Format: instanceID _+ baseName (can contain _+) _+ ext _+ pathHash _+ dataHash.ext
	parts := strings.Split(fileName, "_+")
	if len(parts) < 5 {
		return nil // Need at least: instanceID, baseName, ext, pathHash, dataHash
	}
	if parts[0] != fm.instanceID {
		return nil
	}
	// Extract from right to left to tolerate _+ in baseName
	// ... [0]=instanceID, [1:len-3]=baseName parts, [len-3]=ext, [len-2]=pathHash, [len-1]=dataHash.ext
	ext := parts[len(parts)-3]
	pathHash := parts[len(parts)-2]
	dataHashPart := parts[len(parts)-1]
	baseName := strings.Join(parts[1:len(parts)-3], "_+")

	dataHash := dataHashPart
	if dotIndex := strings.Index(dataHashPart, "."); dotIndex != -1 {
		dataHash = dataHashPart[:dotIndex]
	}

	// Critical: Verify actual file extension matches declared extension
	// This prevents indexing of auxiliary files like *.db-shm, *.db-wal when we expect *.db
	actualExt := extractFileExtension(fileName)

	// Strict extension matching: declared ext must match actual file extension
	if ext != actualExt {
		return nil // Extension mismatch, skip this file
	}

	// Use file modification time as version timestamp (no longer embedded in filename)
	timestamp := info.ModTime().UnixNano()

	return &indexCandidate{
		filePath:  filePath,
		baseName:  baseName,
		ext:       ext,
		hash:      pathHash + "_" + dataHash, // Combine for compatibility with existing logic
		timestamp: timestamp,
		fileInfo:  info,
	}
}

// findLatestCandidate finds the candidate with the highest timestamp
func (fm *FileCopyManager) findLatestCandidate(candidates []*indexCandidate) *indexCandidate {
	if len(candidates) == 0 {
		return nil
	}

	latest := candidates[0]
	for _, candidate := range candidates[1:] {
		if candidate.timestamp > latest.timestamp {
			latest = candidate
		}
	}

	return latest
}

// getManager returns the FileCopyManager instance for the specified instanceID.
// Creates a new manager if one doesn't exist for this instanceID.
func getManager(instanceID string) *FileCopyManager {
	managersMu.RLock()
	manager, exists := managers[instanceID]
	managersMu.RUnlock()

	if exists {
		return manager
	}

	managersMu.Lock()
	defer managersMu.Unlock()

	// Double-check after acquiring write lock
	if manager, exists := managers[instanceID]; exists {
		return manager
	}

	// Create new manager for this instanceID
	manager = newManager(instanceID)
	managers[instanceID] = manager
	return manager
}

// newManager creates and initializes a new FileCopyManager instance for the specified instanceID.
// It sets up the temporary directory and starts background cleanup routines with proper lifecycle management.
func newManager(instanceID string) *FileCopyManager {
	procName := getProcessName()
	tempDir := filepath.Join(os.TempDir(), "filecopy_"+procName)

	// Create temporary directory with improved error handling
	if err := os.MkdirAll(tempDir, 0755); err != nil {
		// Try fallback directory
		tempDir = filepath.Join(os.TempDir(), "filecopy")
		if err := os.MkdirAll(tempDir, 0755); err != nil {
			// If both fail, use system temp directly (last resort)
			tempDir = os.TempDir()
		}
	}

	ctx, cancel := context.WithCancel(context.Background())

	fm := &FileCopyManager{
		instanceID: instanceID,
		tempDir:    tempDir,
		lastAccess: time.Now(),
		startTime:  time.Now(),
		ctx:        ctx,
		cancel:     cancel,
	}

	// Build initial file index during initialization
	fm.rebuildIndexAndCleanup()

	// Start managed goroutines with proper lifecycle
	fm.wg.Add(1)
	go fm.periodicCleanupWorker()

	return fm
}

// processDeletionInline deletes a file inline with safety delay and debug logging on failure.
func (fm *FileCopyManager) processDeletionInline(filePath string) {
	// Skip .tmp files to avoid interfering with atomic operations
	if strings.Contains(filePath, ".tmp.") {
		return
	}
	if err := os.Remove(filePath); err != nil && !os.IsNotExist(err) {
		log.Debug().Err(err).Str("path", filePath).Msg("filecopy: delete failed")
	}
}

// periodicCleanupWorker runs unified cleanup periodically.
// First run is delayed by CleanupInterval, then runs every CleanupInterval.
func (fm *FileCopyManager) periodicCleanupWorker() {
	defer fm.wg.Done()

	ticker := time.NewTicker(CleanupInterval)
	defer ticker.Stop()

	for {
		select {
		case <-fm.ctx.Done():
			return // Context cancelled, exit
		case <-ticker.C:
			fm.rebuildIndexAndCleanup()
		}
	}
}

// rebuildIndexAndCleanup performs unified cleanup by scanning the temporary directory.
// This function is called:
//  1. Once during manager initialization
//  2. Periodically every CleanupInterval (1 minute)
//
// It performs the following tasks:
//  1. Scans all files belonging to this instanceID
//  2. Groups files by version key (same file, different versions)
//  3. Keeps only the latest version of each file
//  4. Removes orphaned files (not in index, older than threshold)
//  5. Performs LRU cleanup if cache size exceeds limit
//
// IMPORTANT: Uses incremental update strategy to avoid concurrent access issues.
// The index is NOT cleared during cleanup, only updated incrementally.
func (fm *FileCopyManager) rebuildIndexAndCleanup() {
	entries, err := os.ReadDir(fm.tempDir)
	if err != nil {
		return // Directory doesn't exist or is inaccessible, skip indexing
	}

	expectedPrefix := fm.instanceID + "_+"
	now := time.Now()
	recentTimeThreshold := now.Add(-RecentFileProtectionWindow)

	// Only use veryRecentThreshold during periodic cleanup (not during initialization)
	// During init, we want to index all files immediately
	isPeriodicCleanup := now.Sub(fm.startTime) > CleanupInterval
	var veryRecentThreshold time.Time
	if isPeriodicCleanup {
		veryRecentThreshold = now.Add(-DedupSkipWindow)
	}

	// Build set of on-disk files later; avoid snapshotting index here to reduce coupling

	// Track valid files and latest version per versionKey
	// versionKey: instanceID_baseName_ext_pathHash
	latestByKey := make(map[string]*indexCandidate)
	diskFiles := make(map[string]*indexCandidate) // All valid files on disk

	// First pass: collect all matching files and group by version key
	for _, entry := range entries {
		if entry.IsDir() || !strings.HasPrefix(entry.Name(), expectedPrefix) {
			continue
		}

		filePath := filepath.Join(fm.tempDir, entry.Name())

		// Parse filename: instanceID_+baseName_+ext_+pathHash_+dataHash.ext
		if candidate := fm.parseFileCandidate(entry.Name(), filePath); candidate != nil {
			// Always add to diskFiles so third pass knows file exists
			diskFiles[filePath] = candidate

			// Skip very recent files from version deduplication during periodic cleanup only
			// During initialization, process all files normally
			if isPeriodicCleanup && candidate.fileInfo.ModTime().After(veryRecentThreshold) {
				continue // Skip version grouping for very recent files during periodic cleanup
			}

			// Extract components for version grouping
			pathHash, _ := parseHashComponents(candidate.hash)
			versionKey := fm.generateVersionKey(fm.instanceID, candidate.baseName, candidate.ext, pathHash)
			if cur := latestByKey[versionKey]; cur == nil || candidate.timestamp > cur.timestamp {
				latestByKey[versionKey] = candidate
			}
		} else {
			// File doesn't match expected pattern. Consider orphan cleanup.
			if info, err := entry.Info(); err == nil {
				name := entry.Name()
				// Never delete temp intermediates
				if strings.Contains(filePath, ".tmp.") {
					continue
				}
				// If declared ext exists and differs from actual ext, ignore (e.g., .db-wal/.db-shm)
				if declared, ok := declaredExtFromName(name); ok {
					actual := extractFileExtension(name)
					if declared != actual {
						continue
					}
				}
				if now.Sub(info.ModTime()) > OrphanFileCleanupThreshold {
					fm.processDeletionInline(filePath)
				}
			}
		}
	}

	// Second pass: ensure each latest version is present in index
	for _, latest := range latestByKey {
		pathHash, dataHash := parseHashComponents(latest.hash)
		latestCacheKey := fm.generateCacheKey(fm.instanceID, latest.baseName, latest.ext, pathHash, dataHash)
		indexEntry := latest.toIndexEntry()
		if _, loaded := fm.fileIndex.LoadOrStore(latestCacheKey, indexEntry); !loaded {
			atomic.AddInt64(&fm.cacheSize, 1)
		}
	}

	// Third pass: queue old versions for deletion (safe window)
	for _, entry := range entries {
		if entry.IsDir() || !strings.HasPrefix(entry.Name(), expectedPrefix) {
			continue
		}
		filePath := filepath.Join(fm.tempDir, entry.Name())
		candidate := fm.parseFileCandidate(entry.Name(), filePath)
		if candidate == nil {
			continue
		}
		// Skip very recent files in periodic cleanup
		if isPeriodicCleanup && candidate.fileInfo.ModTime().After(veryRecentThreshold) {
			continue
		}
		pathHash, _ := parseHashComponents(candidate.hash)
		versionKey := fm.generateVersionKey(fm.instanceID, candidate.baseName, candidate.ext, pathHash)
		latest := latestByKey[versionKey]
		if latest == nil || latest.filePath == candidate.filePath {
			continue
		}
		if !candidate.fileInfo.ModTime().Before(recentTimeThreshold) {
			continue
		}
		// Remove from index if present
		_, dataHash := parseHashComponents(candidate.hash)
		cacheKey := fm.generateCacheKey(fm.instanceID, candidate.baseName, candidate.ext, pathHash, dataHash)
		if _, loaded := fm.fileIndex.LoadAndDelete(cacheKey); loaded {
			atomic.AddInt64(&fm.cacheSize, -1)
		}
		// Delete inline (best-effort)
		fm.processDeletionInline(candidate.filePath)
	}

	// Third pass: Remove stale index entries (files that no longer exist on disk)
	// But ONLY if they're not recently accessed (to avoid race with GetTempCopy)
	fm.fileIndex.Range(func(key, value any) bool {
		entry := value.(*FileIndexEntry)

		// Skip if recently accessed (likely in active use)
		if entry.GetLastAccess().After(recentTimeThreshold) {
			return true // Continue iteration
		}

		// Check if file exists on disk
		if _, exists := diskFiles[entry.TempPath]; !exists {
			// File not on disk and not recently accessed, remove from index
			fm.fileIndex.Delete(key)
			atomic.AddInt64(&fm.cacheSize, -1)
		}

		return true
	})

	// Fourth pass: perform LRU cleanup if cache size exceeds limit
	fm.performCacheCleanup()
}

// extractBaseName extracts the base filename without path and extension for indexing.
func (fm *FileCopyManager) extractBaseName(originalPath string) string {
	fileName := filepath.Base(originalPath)
	fileExt := filepath.Ext(fileName)
	baseName := fileName
	if len(fileExt) > 0 && len(fileName) > len(fileExt) {
		baseName = fileName[:len(fileName)-len(fileExt)]
	}
	if baseName == "" || baseName == fileExt {
		baseName = "file"
	}
	return baseName
}

// performCacheCleanup removes least recently used cache entries when cache size exceeds limit
func (fm *FileCopyManager) performCacheCleanup() {
	currentSize := atomic.LoadInt64(&fm.cacheSize)
	if currentSize <= MaxCacheEntries {
		return // Cache size is acceptable
	}

	// Collect all entries with their last access times
	type cacheEntry struct {
		key        string
		lastAccess int64
		entry      *FileIndexEntry
	}

	var entries []cacheEntry
	fm.fileIndex.Range(func(key, value any) bool {
		entry := value.(*FileIndexEntry)
		entries = append(entries, cacheEntry{
			key:        key.(string),
			lastAccess: atomic.LoadInt64(&entry.lastAccess),
			entry:      entry,
		})
		return true
	})

	// Sort by last access time (oldest first) - O(n log n) instead of O(n²)
	sort.Slice(entries, func(i, j int) bool {
		return entries[i].lastAccess < entries[j].lastAccess
	})

	// Remove oldest 25% of entries to make room for new ones
	removeCount := len(entries) / 4
	if removeCount < 1 {
		removeCount = 1
	}

	for i := 0; i < removeCount && i < len(entries); i++ {
		entry := entries[i]
		fm.fileIndex.Delete(entry.key)
		atomic.AddInt64(&fm.cacheSize, -1)

		// Skip .tmp files (safety check - should not happen but防御性编程)
		if strings.Contains(entry.entry.TempPath, ".tmp.") {
			continue
		}

		// Delete inline (best-effort)
		fm.processDeletionInline(entry.entry.TempPath)
	}
}

// GetTempCopy creates or retrieves a temporary copy of the specified file.
// It provides persistent caching with instance-based isolation.
//
// Parameters:
//   - instanceID: Unique identifier for the application instance (e.g., "app_v1.0", "service_name")
//   - originalPath: Absolute path to the original file to copy
//
// Returns:
//   - string: Path to the temporary copy
//   - error: Any error encountered during the operation
//
// The function performs these operations:
//  1. Checks in-memory cache for existing valid copy
//  2. Scans disk for existing cached file that can be reused
//  3. Creates new copy if none found, cleaning up old versions
//
// Thread-safe for concurrent use.
func GetTempCopy(instanceID, originalPath string) (string, error) {
	return getManager(instanceID).GetTempCopy(originalPath)
}

// GetTempCopy implements optimized file copying with intelligent index-based lookup.
// This eliminates repeated directory scanning and provides O(1) lookup performance.
// Old file versions are cleaned up by the periodic cleanup worker, not here.
func (fm *FileCopyManager) GetTempCopy(originalPath string) (string, error) {
	// Validate original file and get metadata
	stat, err := os.Stat(originalPath)
	if err != nil {
		return "", fmt.Errorf("original file does not exist: %w", err)
	}

	// Ensure only one goroutine copies the same source path at a time
	lock := fm.getPathLock(originalPath)
	lock.Lock()
	defer lock.Unlock()

	now := time.Now()
	currentModTime := stat.ModTime()
	currentSize := stat.Size()
	currentHash := fm.hashString(originalPath)

	// Update last access time for TTL cleanup (no lock needed for time.Time)
	fm.lastAccess = now

	// Compute data hash once per policy under the per-path lock
	var expectedDataHash string
	if VersionDetection == VersionDetectSizeModTime {
		hex := fmt.Sprintf("%x", currentSize+currentModTime.UnixNano())
		if len(hex) > DataHashHexLen {
			expectedDataHash = hex[:DataHashHexLen]
		} else {
			expectedDataHash = hex
		}
	} else {
		expectedDataHash, err = fm.hashFileContent(originalPath, currentSize)
		if err != nil {
			hex := fmt.Sprintf("%x", currentSize+currentModTime.UnixNano())
			if len(hex) > DataHashHexLen {
				expectedDataHash = hex[:DataHashHexLen]
			} else {
				expectedDataHash = hex
			}
		} else if len(expectedDataHash) > DataHashHexLen {
			expectedDataHash = expectedDataHash[:DataHashHexLen]
		}
	}

	baseName := fm.extractBaseName(originalPath)
	ext := extractFileExtension(originalPath)
	cacheKey := fm.generateCacheKey(fm.instanceID, baseName, ext, currentHash, expectedDataHash)

<<<<<<< HEAD
	lock := fm.acquireCopyLock(cacheKey)
	lock.Lock()
	defer lock.Unlock()

	var oldTempPath string // Track old file to delete after successful creation
=======
>>>>>>> a7162bca
	if value, exists := fm.fileIndex.Load(cacheKey); exists {
		entry := value.(*FileIndexEntry)
		if _, err := os.Stat(entry.TempPath); err == nil && currentSize == entry.Size {
			entry.SetLastAccess(now)
			entry.SetOriginalPath(originalPath)
			return entry.TempPath, nil
<<<<<<< HEAD
		}
		fm.fileIndex.Delete(cacheKey)
		atomic.AddInt64(&fm.cacheSize, -1)
		if err == nil {
			oldTempPath = entry.TempPath
=======
>>>>>>> a7162bca
		}
		// Remove stale index entry; physical deletion handled elsewhere
		fm.fileIndex.Delete(cacheKey)
		atomic.AddInt64(&fm.cacheSize, -1)
	}

	// Strategy 2: No valid cached file found, create new one (avoid re-hashing)
	tempPath := fm.generateTempPathWithHash(originalPath, expectedDataHash)

	if err := fm.atomicCopyFile(originalPath, tempPath); err != nil {
		return "", err
	}

	// Add to index using LoadOrStore to keep cacheSize accurate under races
	newEntry := &FileIndexEntry{
		TempPath:     tempPath,
		OriginalPath: originalPath,
		Size:         currentSize,
		ModTime:      currentModTime,
		lastAccess:   now.UnixNano(),
		PathHash:     currentHash,
		DataHash:     expectedDataHash,
		BaseName:     baseName,
		Extension:    ext, // normalized without dot
	}
	if _, loaded := fm.fileIndex.LoadOrStore(cacheKey, newEntry); !loaded {
		atomic.AddInt64(&fm.cacheSize, 1)
	}

	return tempPath, nil
}

<<<<<<< HEAD
func (fm *FileCopyManager) acquireCopyLock(cacheKey string) *sync.Mutex {
	lockIface, _ := fm.copyLocks.LoadOrStore(cacheKey, &sync.Mutex{})
	return lockIface.(*sync.Mutex)
=======
// getPathLock returns a per-original-path mutex to serialize copy operations for the same source.
func (fm *FileCopyManager) getPathLock(key string) *sync.Mutex {
	if v, ok := fm.pathLocks.Load(key); ok {
		return v.(*sync.Mutex)
	}
	m := &sync.Mutex{}
	actual, _ := fm.pathLocks.LoadOrStore(key, m)
	return actual.(*sync.Mutex)
>>>>>>> a7162bca
}

// generateTempPath creates a unique temporary file path using a structured naming convention.
// The format is: instanceID_+baseName_+ext_+pathHash_+dataHash.ext
// This naming scheme uses "_+" separator to avoid conflicts with filenames containing underscores.
func (fm *FileCopyManager) generateTempPath(originalPath string) string {
	fileName := filepath.Base(originalPath)
	fileExt := filepath.Ext(fileName)
	baseName := fileName
	if len(fileExt) > 0 && len(fileName) > len(fileExt) {
		baseName = fileName[:len(fileName)-len(fileExt)]
	}
	if baseName == "" || baseName == fileExt {
		baseName = "file"
	}

	// Limit baseName length to prevent filesystem errors (most filesystems have 255 char limit)
	// Reserve space for metadata in filename
	if len(baseName) > MaxBaseNameLen {
		baseName = baseName[:MaxBaseNameLen]
	}

	// Generate path hash for collision avoidance
	pathHash := fm.hashString(originalPath)
	if len(pathHash) > PathHashHexLen {
		pathHash = pathHash[:PathHashHexLen]
	}

	// Generate content hash here is expensive and duplicates work with GetTempCopy.
	// Keep this method for callers that don't pre-compute the data hash.
	stat, err := os.Stat(originalPath)
	var dataHash string
	if err != nil {
		hex := fmt.Sprintf("%x", time.Now().UnixNano())
		if len(hex) > DataHashHexLen {
			dataHash = hex[:DataHashHexLen]
		} else {
			dataHash = hex
		}
	} else {
		// Respect version detection policy
		if VersionDetection == VersionDetectSizeModTime {
			hex := fmt.Sprintf("%x", stat.Size()+stat.ModTime().UnixNano())
			if len(hex) > DataHashHexLen {
				dataHash = hex[:DataHashHexLen]
			} else {
				dataHash = hex
			}
		} else {
			if h, err2 := fm.hashFileContent(originalPath, stat.Size()); err2 == nil {
				if len(h) > DataHashHexLen {
					dataHash = h[:DataHashHexLen]
				} else {
					dataHash = h
				}
			} else {
				hex := fmt.Sprintf("%x", stat.Size()+stat.ModTime().UnixNano())
				if len(hex) > DataHashHexLen {
					dataHash = hex[:DataHashHexLen]
				} else {
					dataHash = hex
				}
			}
		}
	}

	// Clean extension (remove dot)
	cleanExt := strings.TrimPrefix(fileExt, ".")
	if cleanExt == "" {
		cleanExt = "bin" // Default extension for files without extensions
	}

	// Construct temporary file path with new naming convention
	return filepath.Join(fm.tempDir, fmt.Sprintf("%s_+%s_+%s_+%s_+%s%s",
		fm.instanceID, baseName, cleanExt, pathHash, dataHash, fileExt))
}

// generateTempPathWithHash creates a temp path using a precomputed dataHash to avoid re-hashing.
func (fm *FileCopyManager) generateTempPathWithHash(originalPath, dataHash string) string {
	fileName := filepath.Base(originalPath)
	fileExt := filepath.Ext(fileName)
	baseName := fileName
	if len(fileExt) > 0 && len(fileName) > len(fileExt) {
		baseName = fileName[:len(fileName)-len(fileExt)]
	}
	if baseName == "" || baseName == fileExt {
		baseName = "file"
	}

	if len(baseName) > MaxBaseNameLen {
		baseName = baseName[:MaxBaseNameLen]
	}

	pathHash := fm.hashString(originalPath)
	if len(pathHash) > PathHashHexLen {
		pathHash = pathHash[:PathHashHexLen]
	}

	cleanExt := strings.TrimPrefix(fileExt, ".")
	if cleanExt == "" {
		cleanExt = "bin"
	}

	if len(dataHash) > DataHashHexLen {
		dataHash = dataHash[:DataHashHexLen]
	}

	return filepath.Join(fm.tempDir, fmt.Sprintf("%s_+%s_+%s_+%s_+%s%s",
		fm.instanceID, baseName, cleanExt, pathHash, dataHash, fileExt))
}

// atomicCopyFile performs an atomic file copy operation to ensure data integrity.
// It uses a temporary file and atomic rename to prevent partial writes from being visible.
func (fm *FileCopyManager) atomicCopyFile(src, dst string) error {
	// Create temporary file for atomic operation
	tempDst := dst + ".tmp." + fmt.Sprintf("%d", time.Now().UnixNano())

	// Open source file for reading
	srcFile, err := os.Open(src)
	if err != nil {
		return fmt.Errorf("failed to open source file: %w", err)
	}
	defer srcFile.Close()

	// Create temporary destination file
	dstFile, err := os.Create(tempDst)
	if err != nil {
		return fmt.Errorf("failed to create temporary file: %w", err)
	}

	// Ensure cleanup of temporary file on error
	defer func() {
		if err != nil {
			os.Remove(tempDst)
		}
	}()

	// Use buffered copy for better performance with large files
	buf := make([]byte, 256*1024) // 256KB buffer
	if _, err = io.CopyBuffer(dstFile, srcFile, buf); err != nil {
		return fmt.Errorf("failed to copy file contents: %w", err)
	}

	// Force write to disk to ensure data persistence
	if err = dstFile.Sync(); err != nil {
		return fmt.Errorf("failed to sync temporary file: %w", err)
	}

	// Close file before rename operation
	if err = dstFile.Close(); err != nil {
		return fmt.Errorf("failed to close temporary file: %w", err)
	}

	// Verify temp file still exists before rename with retries (safety check against race conditions)
	maxRetries := 3
	for attempt := 0; attempt < maxRetries; attempt++ {
		if _, err = os.Stat(tempDst); err == nil {
			break // File exists, proceed with rename
		}
		if attempt < maxRetries-1 {
			time.Sleep(10 * time.Millisecond) // Wait before retry
		} else {
			return fmt.Errorf("temporary file disappeared before rename after %d attempts: %w", maxRetries, err)
		}
	}

	// Atomic rename to final destination
	if err = os.Rename(tempDst, dst); err != nil {
		return fmt.Errorf("failed to rename temporary file: %w", err)
	}

	return nil
}

// hashString generates a 64-bit hash of the input string.
// Use xxhash (fast, well-distributed) to reduce collision risk for version grouping.
func (fm *FileCopyManager) hashString(s string) string {
	h := xxhash.New()
	// write never errors for xxhash
	_, _ = h.Write([]byte(s))
	return fmt.Sprintf("%x", h.Sum64())
}

// generateCacheKey creates a unified cache key for file indexing and lookup.
// Format: instanceID_baseName_ext_pathHash_dataHash
// This ensures consistent key generation across buildFileIndex and GetTempCopy.
func (fm *FileCopyManager) generateCacheKey(instanceID, baseName, ext, pathHash, dataHash string) string {
	return instanceID + "_" + baseName + "_" + ext + "_" + pathHash + "_" + dataHash
}

// generateVersionKey creates a key for version deduplication (without dataHash).
// Files with same instanceID+baseName+ext+pathHash are considered versions of the same file.
func (fm *FileCopyManager) generateVersionKey(instanceID, baseName, ext, pathHash string) string {
	return instanceID + "_" + baseName + "_" + ext + "_" + pathHash
}

// hashFileContent generates a fast hash of file content for integrity verification.
// Uses xxhash for complete file hashing, providing excellent performance (7120+ MB/s).
func (fm *FileCopyManager) hashFileContent(filePath string, _ int64) (string, error) {
	file, err := os.Open(filePath)
	if err != nil {
		return "", err
	}
	defer file.Close()

	// Use xxhash for complete file hashing - benchmark shows 3.3x faster than SHA-256
	h := xxhash.New()
	if _, err := io.Copy(h, file); err != nil {
		return "", err
	}

	return fmt.Sprintf("%x", h.Sum64()), nil
}

// Shutdown performs graceful shutdown and cleanup of all resources (Public API).
// This cleans up all manager instances and allows for re-initialization if needed.
func Shutdown() {
	managersMu.Lock()
	defer managersMu.Unlock()

	// Shutdown all managers
	for _, manager := range managers {
		manager.Shutdown()
	}

	// Clear managers map
	managers = make(map[string]*FileCopyManager)
}

// Shutdown performs complete cleanup by removing all temporary files and cache entries.
// This method ensures clean resource deallocation with proper goroutine lifecycle management.
func (fm *FileCopyManager) Shutdown() {
	// Stop periodic cleanup first
	fm.cancel()

	// Delete all cached temporary files inline (best-effort)
	fm.fileIndex.Range(func(key, value any) bool {
		entry := value.(*FileIndexEntry)
		fm.processDeletionInline(entry.TempPath)
		return true
	})

	// Clear all entries and reset cacheSize
	fm.fileIndex.Range(func(key, value any) bool {
		fm.fileIndex.Delete(key)
		return true
	})
	atomic.StoreInt64(&fm.cacheSize, 0)

	// Wait for all goroutines to finish properly
	fm.wg.Wait()

	// Note: Do NOT remove the shared temp directory here as other instances may still be using it
}

// getProcessName extracts and sanitizes the current process name for use in temporary directory naming.
// Returns a clean process name suitable for filesystem path construction.
func getProcessName() string {
	executable, err := os.Executable()
	if err != nil {
		return "unknown"
	}

	// Extract base name (without extension)
	baseName := filepath.Base(executable)
	ext := filepath.Ext(baseName)
	if ext != "" {
		baseName = baseName[:len(baseName)-len(ext)]
	}

	// Sanitize name to contain only safe characters
	baseName = cleanProcessName(baseName)
	return baseName
}

// cleanProcessName sanitizes a process name by replacing invalid characters with underscores.
// Keeps only alphanumeric characters, hyphens, and underscores for filesystem safety.
func cleanProcessName(name string) string {
	result := make([]rune, 0, len(name))
	for _, r := range name {
		if (r >= 'a' && r <= 'z') || (r >= 'A' && r <= 'Z') ||
			(r >= '0' && r <= '9') || r == '-' || r == '_' {
			result = append(result, r)
		} else {
			result = append(result, '_')
		}
	}
	return string(result)
}<|MERGE_RESOLUTION|>--- conflicted
+++ resolved
@@ -76,19 +76,6 @@
 // FileCopyManager manages temporary file copies with persistent caching capabilities.
 // It provides thread-safe operations for creating, accessing, and cleaning up temporary files.
 type FileCopyManager struct {
-<<<<<<< HEAD
-	instanceID   string             // Instance identifier for this manager
-	tempDir      string             // Base directory for storing temporary files
-	fileIndex    sync.Map           // File index: key -> *FileIndexEntry (thread-safe)
-	lastAccess   time.Time          // Last access time for TTL cleanup
-	startTime    time.Time          // Manager initialization time
-	deletionChan chan string        // Async deletion channel for this instance
-	ctx          context.Context    // Context for goroutine lifecycle management
-	cancel       context.CancelFunc // Cancel function for graceful shutdown
-	wg           sync.WaitGroup     // WaitGroup for goroutine synchronization
-	cacheSize    int64              // Current number of cached entries (atomic)
-	copyLocks    sync.Map           // Per-cacheKey mutexes to avoid duplicate copies
-=======
 	instanceID string             // Instance identifier for this manager
 	tempDir    string             // Base directory for storing temporary files
 	fileIndex  sync.Map           // File index: key -> *FileIndexEntry (thread-safe)
@@ -99,7 +86,6 @@
 	wg         sync.WaitGroup     // WaitGroup for goroutine synchronization
 	cacheSize  int64              // Current number of cached entries (atomic)
 	pathLocks  sync.Map           // Per-original-path locks to prevent duplicate concurrent copies
->>>>>>> a7162bca
 }
 
 // FileIndexEntry represents an indexed temporary file with comprehensive metadata.
@@ -649,32 +635,17 @@
 		}
 	}
 
+	// Strategy 1: Check index for existing file using unified cache key
 	baseName := fm.extractBaseName(originalPath)
 	ext := extractFileExtension(originalPath)
 	cacheKey := fm.generateCacheKey(fm.instanceID, baseName, ext, currentHash, expectedDataHash)
 
-<<<<<<< HEAD
-	lock := fm.acquireCopyLock(cacheKey)
-	lock.Lock()
-	defer lock.Unlock()
-
-	var oldTempPath string // Track old file to delete after successful creation
-=======
->>>>>>> a7162bca
 	if value, exists := fm.fileIndex.Load(cacheKey); exists {
 		entry := value.(*FileIndexEntry)
 		if _, err := os.Stat(entry.TempPath); err == nil && currentSize == entry.Size {
 			entry.SetLastAccess(now)
 			entry.SetOriginalPath(originalPath)
 			return entry.TempPath, nil
-<<<<<<< HEAD
-		}
-		fm.fileIndex.Delete(cacheKey)
-		atomic.AddInt64(&fm.cacheSize, -1)
-		if err == nil {
-			oldTempPath = entry.TempPath
-=======
->>>>>>> a7162bca
 		}
 		// Remove stale index entry; physical deletion handled elsewhere
 		fm.fileIndex.Delete(cacheKey)
@@ -707,11 +678,6 @@
 	return tempPath, nil
 }
 
-<<<<<<< HEAD
-func (fm *FileCopyManager) acquireCopyLock(cacheKey string) *sync.Mutex {
-	lockIface, _ := fm.copyLocks.LoadOrStore(cacheKey, &sync.Mutex{})
-	return lockIface.(*sync.Mutex)
-=======
 // getPathLock returns a per-original-path mutex to serialize copy operations for the same source.
 func (fm *FileCopyManager) getPathLock(key string) *sync.Mutex {
 	if v, ok := fm.pathLocks.Load(key); ok {
@@ -720,7 +686,6 @@
 	m := &sync.Mutex{}
 	actual, _ := fm.pathLocks.LoadOrStore(key, m)
 	return actual.(*sync.Mutex)
->>>>>>> a7162bca
 }
 
 // generateTempPath creates a unique temporary file path using a structured naming convention.
